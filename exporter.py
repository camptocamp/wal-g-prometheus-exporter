--- conflicted
+++ resolved
@@ -103,17 +103,6 @@
     else:
         return 'full'
 
-<<<<<<< HEAD
-=======
-
-def is_delta(bb):
-    if re.match(r"^.*_D_.*$", bb['backup_name']):
-        return 'delta'
-    else:
-        return 'full'
-
->>>>>>> 0528f39f
-
 class Exporter():
 
     def __init__(self):
@@ -125,21 +114,12 @@
         self.archive_status = None
 
         # Declare metrics
-<<<<<<< HEAD
+
         self.basebackup = Gauge('walg_basebackup', 'Remote Basebackups', ['start_wal_segment', 'start_lsn', 'backup', 'version'], unit='seconds')
         self.basebackup_count = Gauge('walg_basebackup_count', 'Remote Basebackups count', ['target'])
         self.last_upload = Gauge('walg_last_upload', 'Last upload of incremental or full backup', ['type', 'version'], unit='seconds')
         self.oldest_basebackup = Gauge('walg_oldest_basebackup', 'oldest full backup', ['version'], unit='seconds')
         self.xlog_ready = Gauge('walg_missing_remote_wal_segment_at_end', 'Xlog ready for upload', ['version'])
-=======
-
-        self.basebackup = Gauge('walg_basebackup', 'Remote Basebackups', ['start_wal_segment', 'start_lsn', 'backup'], unit='seconds')
-        self.basebackup_count = Gauge('walg_basebackup_count', 'Remote Basebackups count')
-        self.last_upload = Gauge('walg_last_upload', 'Last upload of incremental or full backup', ['type'], unit='seconds')
-        self.oldest_basebackup = Gauge('walg_oldest_basebackup', 'oldest full backup',  unit='seconds')
-        self.xlog_ready = Gauge('walg_missing_remote_wal_segment_at_end', 'Xlog ready for upload')
-
->>>>>>> 0528f39f
         self.exception = Gauge('walg_exception',
                                'Wal-g exception: '
                                '0 : no exception everything is OK, '
@@ -147,7 +127,7 @@
                                '2 : no archives found in local,  '
                                '3 : basebackup and xlog errors '
                                '4 : remote is unreachable, '
-<<<<<<< HEAD
+
                                '6 : no archives found in local & remote is unreachable.', ['version'])
 
         self.xlog_since_last_bb = Gauge('walg_xlogs_since_basebackup', 'Xlog uploaded since last base backup', ['version'])
@@ -156,21 +136,10 @@
         self.last_backup_duration = Gauge('walg_last_backup_duration', 'Duration of the last full backup', ['version'], unit='seconds')
 
         self.last_backup_size = Gauge('walg_last_backup_size', 'Size of last uploaded backup. Label compression="compressed" for  compressed size and compression="uncompressed" for uncompressed ', ['compression', 'version'], unit='bytes')
-=======
-                               '6 : no archives found in local & remote is unreachable.')
-
-
-        self.xlog_since_last_bb = Gauge('walg_xlogs_since_basebackup', 'Xlog uploaded since last base backup')
-
-        self.last_backup_duration = Gauge('walg_last_backup_duration', 'Duration of the last full backup', unit='seconds')
-
-        self.last_backup_size = Gauge('walg_last_backup_size', 'Size of last uploaded backup. Label compression="compressed" for  compressed size and compression="uncompressed" for uncompressed ', ['compression'], unit='bytes')
->>>>>>> 0528f39f
+
         self.fetch_metrics()
 
     def fetch_metrics(self):
-
-<<<<<<< HEAD
         self.is_primary()
         self.update_basebackup()
         self.basebackup_count.labels('0.1.4').set_function(lambda: len(self.bbs))
@@ -186,25 +155,7 @@
         self.last_backup_duration.labels('0.1.4').set_function(lambda: ((self.bbs[len(self.bbs) - 1]['finish_time'] - self.bbs[len(self.bbs) - 1]['start_time']).total_seconds() if self.bbs else 0))
         self.last_backup_size.labels('compressed', '0.1.4').set_function(lambda: (self.bbs[len(self.bbs) - 1]['compressed_size'] if self.bbs else 0))
         self.last_backup_size.labels('uncompressed', '0.1.4').set_function(lambda: (self.bbs[len(self.bbs) - 1]['uncompressed_size'] if self.bbs else 0))
-=======
-
-        self.is_primary()
-
-        self.update_basebackup()
-        self.basebackup_count.set_function(lambda: len(self.bbs))
-        if self.last_xlog_upload_callback is not None:
-            self.last_upload.labels('xlog').set('0.0')
-        else:
-            self.last_upload.labels('xlog').set_function(self.last_xlog_upload_callback)
-        self.last_upload.labels('basebackup').set_function(lambda: self.bbs[len(self.bbs) - 1]['start_time'].timestamp() if self.bbs else 0 )
-        self.oldest_basebackup.set_function(lambda: self.bbs[0]['start_time'].timestamp() if self.bbs else 0)
-        self.xlog_ready.set_function(self.xlog_ready_callback)
-        self.exception.set_function(lambda: ((1 if self.basebackup_exception else 0) + (2 if self.xlog_exception else 0) + (4 if self.remote_exception else 0)))
-        self.xlog_since_last_bb.set_function(self.xlog_since_last_bb_callback)
-        self.last_backup_duration.set_function(lambda: ((self.bbs[len(self.bbs) - 1]['finish_time'] - self.bbs[len(self.bbs) - 1]['start_time']).total_seconds() if self.bbs else 0))
-        self.last_backup_size.labels('compressed').set_function(lambda: (self.bbs[len(self.bbs) - 1]['compressed_size'] if self.bbs else 0))
-        self.last_backup_size.labels('uncompressed').set_function(lambda: (self.bbs[len(self.bbs) - 1]['uncompressed_size'] if self.bbs else 0))
->>>>>>> 0528f39f
+
 
     def update_basebackup(self, *unused):
         try:
@@ -220,21 +171,15 @@
             for bb in self.bbs:
                 if bb['backup_name'] not in new_bbs_name:
                     # Backup deleted
-<<<<<<< HEAD
+
                     self.basebackup.remove(bb['wal_file_name'], bb['start_lsn'], is_delta(bb), '0.1.4')
-=======
-                    self.basebackup.remove(bb['wal_file_name'],
-                                           bb['start_lsn'], is_delta(bb))
->>>>>>> 0528f39f
+
                     bb_deleted = bb_deleted + 1
             # Add metrics for new backups
             for bb in new_bbs:
                 if bb['backup_name'] not in old_bbs_name:
-<<<<<<< HEAD
                     (self.basebackup.labels(bb['wal_file_name'], bb['start_lsn'], is_delta(bb), '0.1.4')
-=======
-                    (self.basebackup.labels(bb['wal_file_name'], bb['start_lsn'], is_delta(bb))
->>>>>>> 0528f39f
+
                      .set(bb['start_time'].timestamp()))
             # Update backup list
             self.bbs = new_bbs
@@ -248,25 +193,13 @@
         except subprocess.CalledProcessError as e:
             error(e.stderr)
             self.remote_exception = True
-<<<<<<< HEAD
             self.basebackup._metrics = {}
-=======
-            for bb in self.bbs:
-                self.basebackup.remove(bb['wal_file_name'], bb['start_lsn'], is_delta(bb))
->>>>>>> 0528f39f
             self.bbs = []
         except json.decoder.JSONDecodeError:
             info(res.stderr)
             self.basebackup_exception = True
-<<<<<<< HEAD
             self.basebackup._metrics = {}
             self.bbs = []
-=======
-            for bb in self.bbs:
-                self.basebackup.remove(bb['wal_file_name'], bb['start_lsn'], is_delta(bb))
-            self.bbs = []
-
->>>>>>> 0528f39f
     def last_archive_status(self):
         if (self.last_archive_check is None or
                 datetime.datetime.now().timestamp() -
@@ -309,13 +242,7 @@
                 host=os.getenv('PGHOST', '127.0.0.1'),
                 port=os.getenv('PGPORT', '5432'),
                 user=os.getenv('PGUSER', 'postgres'),
-<<<<<<< HEAD
                 password=os.getenv('PGPASSWORD'),
-=======
-
-                password=os.getenv('PGPASSWORD'),
-
->>>>>>> 0528f39f
                 dbname=os.getenv('PGDATABASE', 'postgres'),
 
         ) as db_connection:
@@ -335,7 +262,6 @@
         else:
             return 0
 
-<<<<<<< HEAD
     def flush_metrics(self):
 
         self.basebackup_count._metrics = {}
@@ -347,23 +273,7 @@
         self.last_backup_duration._metrics = {}
         self.last_backup_size._metrics = {}
         self.basebackup._metrics = {}
-=======
-
-    def flush_metrics(self):
-
-        self.basebackup_count.set('0.0')
-        self.last_upload.labels('xlog').set('0.0')
-        self.last_upload.labels('basebackup').set('0.0')
-        self.oldest_basebackup.set('0.0')
-        self.xlog_ready.set('0.0')
-        self.exception.set('0.0')
-        self.xlog_since_last_bb.set('0.0')
-        self.last_backup_duration.set('0.0')
-        self.last_backup_size.labels('compressed').set('0.0')
-        self.last_backup_size.labels('uncompressed').set('0.0')
-        for bb in self.bbs:
-            self.basebackup.remove(bb['wal_file_name'], bb['start_lsn'], is_delta(bb))
->>>>>>> 0528f39f
+
 
     # Check if this is a master instance
     def is_primary(self):
@@ -393,12 +303,8 @@
                     self.flush_metrics()
                 error(f"Unable to connect to postgres server: {e}, retrying in 60sec...")
                 time.sleep(60)
-<<<<<<< HEAD
-=======
-
-
-
->>>>>>> 0528f39f
+
+
 
 if __name__ == '__main__':
     info("Startup...")
@@ -413,10 +319,7 @@
 
     # The periodic interval to update basebackup metrics, defaults to 5 minutes
     update_basebackup_interval = float(os.getenv("UPDATE_BASEBACKUP_INTERVAL", "300"))
-<<<<<<< HEAD
-=======
-
->>>>>>> 0528f39f
+
 
     ticker = threading.Event()
 
