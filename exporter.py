--- conflicted
+++ resolved
@@ -116,49 +116,13 @@
         self.archive_status = None
 
         # Declare metrics
-<<<<<<< HEAD
+
         self.basebackup = Gauge('walg_basebackup', 'Remote Basebackups', ['start_wal_segment', 'start_lsn', 'backup'], unit='seconds')
         self.basebackup_count = Gauge('walg_basebackup_count', 'Remote Basebackups count')
         self.last_upload = Gauge('walg_last_upload', 'Last upload of incremental or full backup', ['type'], unit='seconds')
         self.oldest_basebackup = Gauge('walg_oldest_basebackup', 'oldest full backup',  unit='seconds')
         self.xlog_ready = Gauge('walg_missing_remote_wal_segment_at_end', 'Xlog ready for upload')
-=======
-        self.basebackup = Gauge('walg_basebackup',
-                                'Remote Basebackups',
-                                ['start_wal_segment', 'start_lsn', 'backup'],
-                                unit='seconds')
-        self.basebackup_count = Gauge('walg_basebackup_count',
-                                      'Remote Basebackups count')
-        self.basebackup_count.set_function(lambda: len(self.bbs))
-
-        self.last_upload = Gauge('walg_last_upload',
-                                 'Last upload of incremental or full backup',
-                                 ['type'],
-                                 unit='seconds')
-        #Set the time of last uplaod to 0 if none is retieved from pg_stat_archiver table
-        if self.last_xlog_upload_callback is not None:
-
-            self.last_upload.labels('xlog').set('0.0')
-        else:
-            self.last_upload.labels('xlog').set_function(
-                self.last_xlog_upload_callback)
-        self.last_upload.labels('basebackup').set_function(
-            lambda: self.bbs[len(self.bbs) - 1]['start_time'].timestamp()
-            if self.bbs else 0
-        )
-        self.oldest_basebackup = Gauge('walg_oldest_basebackup',
-                                       'oldest full backup',
-                                       unit='seconds')
-        self.oldest_basebackup.set_function(
-
-            lambda: self.bbs[0]['start_time'].timestamp() if self.bbs else 0
-        )
-
-        self.xlog_ready = Gauge('walg_missing_remote_wal_segment_at_end',
-                                'Xlog ready for upload')
-        self.xlog_ready.set_function(self.xlog_ready_callback)
-
->>>>>>> 3736942b
+
         self.exception = Gauge('walg_exception',
                                'Wal-g exception: '
                                '0 : no exception everything is OK, '
@@ -177,32 +141,6 @@
         self.fetch_metrics()
 
     def fetch_metrics(self):
-
-<<<<<<< HEAD
-=======
-        self.last_backup_duration = Gauge('walg_last_backup_duration',
-                                          'Duration of the last full backup',
-                                          unit='seconds')
-        self.last_backup_duration.set_function(
-
-            lambda: ((self.bbs[len(self.bbs) - 1]['finish_time'] -
-                      self.bbs[len(self.bbs) - 1]['start_time']).total_seconds()
-                     if self.bbs else 0)
-        )
-        self.last_backup_size = Gauge('walg_last_backup_size',
-                                 'Size of last uploaded backup. Label compression="compressed" for  compressed size and compression="uncompressed" for uncompressed ',
-                                 ['compression'],
-                                 unit='bytes')
-        self.last_backup_size.labels('compressed').set_function(
-            lambda: (self.bbs[len(self.bbs) - 1]['compressed_size']
-                    if self.bbs else 0)
-        )
-
-            lambda: (self.bbs[len(self.bbs) - 1]['uncompressed_size']
-                    if self.bbs else 0)
-        )
-        # Fetch remote base backups
->>>>>>> 3736942b
         self.update_basebackup()
         self.basebackup_count.set_function(lambda: len(self.bbs))
         if self.last_xlog_upload_callback is not None:
